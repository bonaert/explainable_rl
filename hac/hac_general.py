import json
import random
from dataclasses import dataclass, field
from datetime import datetime
from typing import List, Tuple, Optional, Union

import numpy as np
from pathlib import Path

import gym
import torch
from torch.utils.tensorboard import SummaryWriter

from common import get_range_and_center, json_default
from ddpg import DDPG
from sac import Sac

HUGE_PENALTY = -1000


# I think we need special logic for the top level agent


# I need to be clear about what each agent tries to do.
# What does the actor predict as actions and what does it take as input?
#  - Top level: (state) -> subgoal = (desired state, desired reward)
#  - Middle levels: (state, goal) -> subgoals = (desired state, desired reward)
#  - Low level: (state, goal) -> raw actions
# What is the critic evaluating?
#  - Top level: (state, action) -> Q-value
#  - Middle levels: (state, action, goal) -> Q-value
#  - Low level: (state, action, goal) -> Q-value

# Here are the transitions that we use
#
# Top level (with no upper goal to use):
# - Hindsight action transitions, where we land on s' and get env reward r (s, a=s', r, s', discount)
# - No hindsight goal transitions, since there is no goal from above
# - Subgoal testing transitions. When the lower level policy fails to reach the subgoal/action, we create a transition (s, a, -10000, s', 0)
#
# Middle levels (with goal as input)
# - Hindsight action transitions, same as top level, but with reward/discount either (0, 0) or (-1, discount) depending on if the reached
#   the goal from above or not
# - Hindsight goal transitions. Pick an end state s among H hindsight action transitions and then replace the goal by s in all H transitions
# - Subgoal testing transitions. Use (s, a, r, s', discount=0) where r = 0 if we reached the subgoal otherwise -H
#
# Bottom level:
# - The hindsight action is just the action, we don't replace it.
# - Hindsight goal transitions work at in the middle levels
# - No subgoal testing transitions, since the action are environment action and not subgoals.


#
# The question is: do the layer below get Q-values in the range [-H, 0] as in normal HAC or do we keep track of the real rewards
# at every layer? I don't think it's strictly necessary to use the real rewards, because we're trying to predict the real reward.
# Actors will try to pick actions that maximize the Q-values, so these Q-values have to reward accuracy for the non-top level layers.
# As long as failing to hit it leads to bad reward and hitting the subgoal lead to rewards, we should be good. So I think for
# subgoal-reaching layer we can keep [-H, 0]. But would using the real reward better? This would mean that reaching a subgoal
# with a higher reward would be incentivized than reaching a subgoal with a lower reward. However, not reaching the subgoal would be
# equally punished for both.
# On the other hand, the top level layer needs to

# Goals and subgoals are always pairs (desired state, desired reward)
# On the other hand, the action isn't always a subgoal, sadly...
# It would be nice if the goals and subgoals are always pairs
# On the other hand, the action can either be:
# 1) a low-level action
# 2) a subgoal (desired state, desired reward)
# Again, I think encoding this a single thing would be easier, and then we'd check the level we're at to see how to
# handle the action details when it's needed
# And should a subgoal be a tuple or numpy array? I think it's probably easier if it's a numpy array


# There's a problem when I try the 3 level agent: it starts picking subgoals that are immediately reached.
# I probably need to add transitions that punish this kind of behavior.

def mk_transition(input: np.ndarray, action: np.ndarray, env_reward: float, total_env_reward: float,
                  next_input: np.ndarray, transition_reward: float, goal: np.ndarray, discount: float):
    """ This function is here just for type-checking and making it easier to ensure the order is correct through the IDE help """
    # Env reward: the reward given by the environment after doing the action
    # Total env reward: the sum of the rewards given by the environment after all the actions the agent has done
    # Transition reward: the reward we chose for this transition, which may be different than the reward given by the environment
    #        0       1         2             3              4              5            6       7
    return input, action, env_reward, total_env_reward, next_input, transition_reward, goal, discount


@dataclass
class HacParams:

    action_low: np.ndarray
    action_high: np.ndarray

    state_low: np.ndarray
    state_high: np.ndarray

    reward_low: List[float]
    reward_high: List[float]

    batch_size: int
    num_training_episodes: int
    num_levels: int
    max_horizons: List[int]
    discount: float
    replay_buffer_size: int
    subgoal_testing_frequency: float
    # If the distance between the state and the goal is below this threshold, we consider that we reached the goal
    state_distance_thresholds: List[List[float]]
    # When adding Normal noise to the actions, we multiply the (high - low) / 2 by these
    # coefficients to ge the desired standard deviation
    action_noise_coeffs: np.ndarray
    state_noise_coeffs: np.ndarray
    reward_noise_coeff: float

    num_update_steps_when_training: int

    evaluation_frequency: int

    save_frequency: int

    env_threshold: float

    env_name: str

    use_priority_replay: bool

    penalty_subgoal_reachability: float

    # These fields have a default value but the user should be able
    # to override them.
    use_sac: bool = False  # By default we use DDPG, but we can switch to SAC
    all_levels_maximize_reward: bool = False
    reward_present_in_input: bool = False
    use_tensorboard: bool = True
    step_number: int = 0
    num_test_episodes: int = 10
    goal_state: np.ndarray = None
    stop_episode_on_subgoal_failure: bool = False
    use_reward_close_instead_of_above_minimum: bool = False
    desired_reward_closeness: float = 0.5

    learning_rates: Optional[List[float]] = None

    # Fields with default value that will be filled with a true value in the __post_init__ method
    # Important: The user shouldn't fill these themselves! The values will be overwritten.
    state_size: int = -1
    action_size: int = -1

    # These are going to be overwritten anyway, so I can just initialize them to None
    action_range: np.ndarray = field(default_factory=lambda: None)
    action_center: np.ndarray = field(default_factory=lambda: None)

    subgoal_spaces_low: List[np.ndarray] = field(default_factory=list)
    subgoal_spaces_high: List[np.ndarray] = field(default_factory=list)
    subgoal_ranges: List[np.ndarray] = field(default_factory=list)
    subgoal_centers: List[np.ndarray] = field(default_factory=list)
    subgoal_noises_coeffs: List[np.ndarray] = field(default_factory=list)

    her_storage: List[List[list]] = field(default_factory=list)
    policies: List[Union[Sac, DDPG]] = field(default_factory=list)

    penalty_failure_reach_goal: List[float] = field(default_factory=list)

    writer: SummaryWriter = field(default_factory=lambda: None)  # Tensorboard writer

    def __post_init__(self):
        # This method is executed at the end of the constructor. Here, I can setup the list I need
        # I do some validation then setup some variables with their real value
        # This is useful for the user, which doesn't have to it themselves and saves work
        # It also ensures it's done correctly
        assert 0 <= self.subgoal_testing_frequency <= 1, "Subgoal testing frequency must be between 0 and 1"
        assert 0 <= self.discount <= 1, "Discount must be between 0 and 1"
        assert 1 <= self.num_levels, "The number of levels must be at least 1"
        assert (1 <= np.array(self.max_horizons)).all(), "All horizons must at least be 1 step long"
        assert len(self.max_horizons) == self.num_levels - 1, \
            "There are %d horizons for the non-top level(s) but there are %d non-top level(s)" % (len(self.max_horizons), self.num_levels - 1)
        assert self.reward_low <= self.reward_high, "Reward low is larger than reward high"
        assert len(self.state_distance_thresholds) == self.num_levels - 1, \
            "Number of distances thresholds (%d) is different from the number of non-top levels (%d)" % (
                len(self.state_distance_thresholds), self.num_levels - 1)
        assert not np.isinf(self.action_low).any(), "Error: the action space cannot have +-infinite lower bounds"
        assert not np.isinf(self.action_high).any(), "Error: the action space cannot have +-infinite upper bounds"
        assert not np.isinf(self.state_low).any(), "Error: the state space cannot have +-infinite lower bounds"
        assert not np.isinf(self.state_high).any(), "Error: the state space cannot have +-infinite upper bounds"
        assert self.learning_rates is None or len(self.learning_rates) == self.num_levels, "Error: incorrect number of learning rates"

        assert len(self.reward_low) == self.num_levels, \
            f"Reward_low has {len(self.reward_low)} values but there are {self.num_levels} levels"
        assert len(self.reward_high) == self.num_levels, \
            f"Reward_high has {len(self.reward_high)} values but there are {self.num_levels} levels"
        self.state_size = len(self.state_low)
        self.input_size = self.state_size + 1 if self.reward_present_in_input else self.state_size
        self.action_size = len(self.action_low)
        self.subgoal_size = self.state_size + 1

        # Only used in DDPG
        self.subgoal_noise_coeffs = np.hstack([self.state_noise_coeffs, self.reward_noise_coeff])

        for i in range(self.num_levels - 1):
            assert len(self.state_distance_thresholds[i]) == self.state_size, \
                "Number of distances thresholds at level %d is %d but should be %d (state dim)" % (
                    i, len(self.state_distance_thresholds[i]), self.state_size)

        assert len(self.subgoal_noise_coeffs) == self.subgoal_size, \
            "Subgoal noise has %d dims but the states have %d dims" % (len(self.subgoal_noise_coeffs), self.subgoal_size)
        assert len(self.action_noise_coeffs) == self.action_size, \
            "Action noise has %d dims but the actions have %d dims" % (len(self.action_noise_coeffs), self.action_size)

        if self.use_tensorboard:
            current_time = datetime.now().strftime('%b%d_%H-%M-%S')
            self.writer = SummaryWriter(f"logs/{self.env_name}/{current_time}")

        self.her_storage = [[] for _ in range(self.num_levels)]
        self.policies = []

        self.action_range, self.action_center = get_range_and_center(self.action_low, self.action_high)

        # These Nones will be replaced by actual values
        self.subgoal_spaces_low, self.subgoal_spaces_high = [None] * self.num_levels, [None] * self.num_levels
        self.subgoal_centers, self.subgoal_ranges = [None] * self.num_levels, [None] * self.num_levels
        for level in range(self.num_levels):
            if level > 0:
                self.subgoal_spaces_low[level] = np.hstack([self.state_low, self.reward_low[level]])
                self.subgoal_spaces_high[level] = np.hstack([self.state_high, self.reward_high[level]])
                self.subgoal_ranges[level], self.subgoal_centers[level] = get_range_and_center(
                    self.subgoal_spaces_low[level], self.subgoal_spaces_high[level]
                )

            q_bound = None if (self.is_top_level(level) or self.all_levels_maximize_reward) else -self.max_horizons[level]
            learning_rate = 3e-4 if self.learning_rates is None else self.learning_rates[level]
            if self.use_sac:
                agent = Sac(
                    state_size=self.state_size if self.is_top_level(level) else self.input_size,
                    goal_size=self.subgoal_size if not self.is_top_level(level) else 0,
                    action_low=self.subgoal_spaces_low[level] if level > 0 else self.action_low,
                    action_high=self.subgoal_spaces_high[level] if level > 0 else self.action_high,
                    q_bound=q_bound,
                    buffer_size=self.replay_buffer_size,
                    batch_size=self.batch_size,
                    writer=self.get_tensorboard_writer() if self.use_tensorboard else None,
                    sac_id='Level %d' % level,
                    use_priority_replay=self.use_priority_replay,
                    learning_rate=learning_rate
                )
            else:
                agent = DDPG(
                    state_size=self.state_size if self.is_top_level(level) else self.input_size,
                    goal_size=self.subgoal_size if level != self.num_levels - 1 else 0,  # No goal for the top level
                    action_range=self.subgoal_ranges[level] if level > 0 else self.action_range,
                    action_center=self.subgoal_centers[level] if level > 0 else self.action_center,
                    q_bound=q_bound,
                    buffer_size=self.replay_buffer_size,
                    batch_size=self.batch_size
                )
            self.policies.append(agent)

        for level in range(self.num_levels - 1):
            min_reward, max_reward = self.reward_low[level + 1], self.reward_high[level + 1]
            assert max_reward >= min_reward, f"Maximum reward ({max_reward}) < Min reward ({min_reward}) at level {level}"
            if min_reward < 0:
                self.penalty_failure_reach_goal.append(min_reward)
            else:
                self.penalty_failure_reach_goal.append(-(max_reward - min_reward) / self.max_horizons[level])

    def is_top_level(self, level: int) -> bool:
        return level == self.num_levels - 1

    def get_tensorboard_writer(self) -> SummaryWriter:
        """ Returns a Tensorboard writer, which allows logging many types of information (scalars, images, ...)"""
        return self.writer


def reached_subgoal(state: np.ndarray, env_reward: float, goal: np.ndarray, level: int, hac_params: HacParams) -> bool:
    desired_state, desired_reward = goal[:-1], goal[-1]
    distances = np.abs(state - desired_state)
    state_close_enough_to_goal = (distances < hac_params.state_distance_thresholds[level]).all()
    if hac_params.use_reward_close_instead_of_above_minimum:
        return abs(env_reward - desired_reward) <= hac_params.desired_reward_closeness and state_close_enough_to_goal
    else:
        return env_reward >= desired_reward and state_close_enough_to_goal


def reached_any_supergoal(current_state: np.ndarray, env_reward: float, subgoals_stack: List[np.ndarray], level: int, hac_params: HacParams):
    for subgoal in subgoals_stack:
        if reached_subgoal(current_state, env_reward, subgoal, level, hac_params):
            return True

    return False


def compute_transition_reward_and_discount(state: np.ndarray, action_reward: Optional[float], total_env_reward: float, goal: np.ndarray, subgoals_stack: List[np.ndarray],
                                           level: int, done: bool, is_last_step: bool, hac_params: HacParams) -> Tuple[float, float]:
    if hac_params.is_top_level(level):
        reward, discount = action_reward, (1.0 - float(done)) * hac_params.discount
    else:
        if hac_params.all_levels_maximize_reward:
            if reached_any_supergoal(state, total_env_reward, subgoals_stack, level, hac_params):
                reward, discount = total_env_reward, 0.0
            elif is_last_step:
                reward, discount = hac_params.penalty_failure_reach_goal[level], 0.0
            else:
                reward, discount = hac_params.penalty_failure_reach_goal[level], hac_params.discount
        else:
            if reached_subgoal(state, total_env_reward, goal, level, hac_params):
                reward, discount = 0.0, 0.0
            else:
                reward, discount = -1.0, hac_params.discount

    return reward, discount


def perform_HER(her_storage: List[list], level: int, subgoals_stack: List[np.ndarray], hac_params: HacParams) -> List[tuple]:
    if len(her_storage) == 0:  # Can happen if we're directly at a subgoal
        return []

    transitions = her_storage[:]  # Make a copy to be sure we don't fuck things up
    completed_transitions = []

    # "First, one of the “next state” elements in one of the transitions will be selected
    #  as the new goal state replacing the TBD component in each transition"
    random_transition = transitions[-1]  # TODO(maybe revert?): random.choice(transitions)
    next_input, total_env_reward = random_transition[4], random_transition[3]
    next_state = get_state_from_input(next_input, level, hac_params)
    chosen_goal = np.hstack([next_state, total_env_reward])

    new_subgoals_stack = subgoals_stack[:]
    new_subgoals_stack[-1] = chosen_goal

    for i, transition in enumerate(transitions):
        # We need to update the transition reward (5), the goal (6) and discount (7)
        # goal_transition = (current_state, action, env_reward, total_env_reward, next_state, None, None, None, done)
        tr_next_state = get_state_from_input(transition[4], level, hac_params)
        tr_total_env_reward = transition[3]
        # We use the TOTAL env reward, because we want to see if we reached the GOAL ABOVE
        # The done parameter won't be used, since we don't perform HER for the top level and the done parameter is used
        # only for the top level, so we arbitrarily set it to False
        reward, discount = compute_transition_reward_and_discount(
            tr_next_state, None, tr_total_env_reward, chosen_goal, new_subgoals_stack, level, done=False,
            is_last_step=(i == len(transitions) - 1),  hac_params=hac_params
        )
        transition[5] = reward
        transition[6] = chosen_goal
        transition[7] = discount

        completed_transitions.append(mk_transition(*transition))
    return completed_transitions


def get_random_action(level: int, env: gym.Env, hac_params: HacParams) -> np.ndarray:
    if level == 0:
        return np.random.uniform(env.action_space.low, env.action_space.high)
    else:
        return np.random.uniform(hac_params.subgoal_spaces_low[level], hac_params.subgoal_spaces_high[level])


def add_noise(action: np.ndarray, level: int, env: gym.Env, hac_params: HacParams) -> np.ndarray:
    if level == 0:
        action_low, action_high = env.action_space.low, env.action_space.high
    else:
        action_low, action_high = hac_params.subgoal_spaces_low[level], hac_params.subgoal_spaces_high[level]

    noise_coeff = hac_params.action_noise_coeffs if level == 0 else hac_params.subgoal_noise_coeffs
    action += np.random.normal(0, noise_coeff)  # I'm using the Pytorch's implementation, it's different in the original TF one
    action = np.clip(action, action_low, action_high)
    return action


def pick_action_and_testing(input: np.ndarray, goal: np.ndarray, level: int, is_testing_subgoal: bool,
                            env: gym.Env, hac_params: HacParams, training: bool) -> Tuple[np.ndarray, bool]:
    # If the layer above was testing, it requires that everything below it have deterministic (non-noisy)
    # behavior too. Therefore, this level must also be deterministic and be in "testing subgoal" mode
    # where we don't add any noise. Additionally, if we're not training but only evaluating the policy, we don't add noise.
    if is_testing_subgoal or not training:
        action = hac_params.policies[level].sample_action(input, goal, deterministic=True)
        return action, True

    # Exploration: Each level uses the following exploration strategy when a level is not involved in subgoal testing.
    # 10% of actions are sampled uniformly at random from the level’s action space
    # 90% of actions are the sum of actions sampled from the level’s policy and Gaussian noise
    if random.random() < 0.1:
        action = get_random_action(level, env, hac_params)
    else:
        if hac_params.use_sac:
            action = hac_params.policies[level].sample_action(input, goal, deterministic=False)
        else:
            action = hac_params.policies[level].sample_action(input, goal)
            action = add_noise(action, level, env, hac_params)

    # We start testing a certain fraction lambda of the time, e.g. with a probability lambda
    if random.random() < hac_params.subgoal_testing_frequency:
        is_testing_subgoal = True
    else:
        is_testing_subgoal = False

    return action, is_testing_subgoal


def run_HAC_level(level: int, start_state: np.ndarray, goal: np.ndarray,
                  env: gym.Env, hac_params: HacParams,
                  level_above_is_testing_subgoal: bool, subgoals_stack: List[np.ndarray],
                  training: bool, render: bool) -> Tuple[np.ndarray, float, bool, bool, int]:
    """ Returns (last state, collected reward, if it failed to reach the goal, done)"""
    num_steps_taken = 0
    total_num_steps = 0
    num_times_reached_subgoal = 0
    done = False

    current_state = start_state
    total_reward = 0.0
    current_input = build_input(current_state, total_reward, level, hac_params)

    # At the beginning, we let it do at least one action. Because otherwise it can get stuck in a loop, where
    # 1) level L takes the current state and proposes subgoal A
    # 2) level L - 1 checks if the current state is close enough to A and it is
    # 3) we go back up to level L with the same unchanged state
    # 4) go back to (1), repeating the loop
    finished = False
    while not finished:

        # Step 1: sample a (noisy) action from the policy
        action, current_level_is_testing_sugoal = pick_action_and_testing(
            current_input, goal, level, level_above_is_testing_subgoal, env, hac_params, training
        )

        # Step 2: execute the action, either in the environment (if at the bottom level) or as a subgoal for the
        #         level below (if there's a level below)
        lower_level_failed_to_reach_its_goal = False  # If level > 0, this will be overriden by the real value
        if level > 0:
            # Train level i − 1 using subgoal = "action we picked"
            subgoals_stack.append(action)
            next_state, action_reward, lower_level_failed_to_reach_its_goal, done, lower_level_steps_taken = run_HAC_level(
                level=level - 1,
                start_state=current_state,
                goal=action,
                env=env,
                hac_params=hac_params,
                level_above_is_testing_subgoal=current_level_is_testing_sugoal,
                subgoals_stack=subgoals_stack, training=training, render=render
            )
            subgoals_stack.pop()

            total_num_steps += lower_level_steps_taken
            if not lower_level_failed_to_reach_its_goal:
                num_times_reached_subgoal += 1
        else:
            hac_params.step_number += 1

            next_state, action_reward, done, _ = env.step(action)
            next_state = next_state.astype(np.float32)

            total_num_steps += 1

            if render:
                env_end_goal = np.array([0.0, 1.0, 0.0]) if env.spec.id == 'Pendulum-v0' else np.array([0.48, 0.04])
                if env.spec.id.startswith("Bipedal"):
                    env.render()
                elif env.spec.id.startswith("Lunar"):
                    env.render()
                elif hac_params.num_levels == 2:
                    env.unwrapped.render_goal(subgoals_stack[0][:-1], env_end_goal)
                elif hac_params.num_levels == 3:
                    env.unwrapped.render_goal_2(subgoals_stack[1][:-1], subgoals_stack[0][:-1], env_end_goal)

        # Update total_reward and is_last_step
        total_reward += action_reward
        next_input = build_input(next_state, total_reward, level, hac_params)
        done = done or (hac_params.stop_episode_on_subgoal_failure and lower_level_failed_to_reach_its_goal)

        if hac_params.is_top_level(level):
            is_last_step = done
        else:
            is_last_step = (num_steps_taken == hac_params.max_horizons[level] - 1) or done

        # For debugging, log the Q-values
        if hac_params.use_tensorboard:
            hac_params.writer.add_scalar(f"Rewards/Action reward (level {level})", action_reward, hac_params.step_number)
            hac_params.writer.add_scalar(f"Rewards/Total reward (level {level})", total_reward, hac_params.step_number)

            if random.random() < 0.02:  # More extensive logging; don't log too often to avoid slowing things down
                value1 = hac_params.policies[level].critic1.forward(current_input, goal, action)
                value2 = hac_params.policies[level].critic2.forward(current_input, goal, action)
                value1_target = hac_params.policies[level].critic1_target.forward(current_input, goal, action)
                value2_target = hac_params.policies[level].critic2_target.forward(current_input, goal, action)

                writer, step_number = hac_params.writer, hac_params.step_number
                if level == 0:
                    for action_index in range(action.shape[0]):
                        writer.add_scalar(f"Action/(Level {level}) {action_index} ", action[action_index], step_number)

                    for state_index in range(next_state.shape[0]):
                        writer.add_scalar(f"States/(Level {level}) {state_index} ", next_state[state_index], step_number)
                else:
                    writer.add_scalar(f"Action/Predicted reward (Level {level})", action[-1], step_number)

                writer.add_scalar(f"Q-values/Normal (Level {level}) Network 1", value1, step_number)
                writer.add_scalar(f"Q-values/Normal (Level {level}) Network 2", value2, step_number)
                writer.add_scalar(f"Q-values/Target (Level {level}) Network 1", value1_target, step_number)
                writer.add_scalar(f"Q-values/Target (Level {level}) Network 2", value2_target, step_number)

        # Transition type (3) Replay transitions
        if training and current_level_is_testing_sugoal:
            if level > 0 and lower_level_failed_to_reach_its_goal:
                # Step 3a) Create "subgoal testing transition"
                # We want to penalize the lower level agent if it didn't reach the subgoal set by this agent
                # "We use a discount rate of 0 in these transitions to avoid non-stationary transition function issues"
                if hac_params.is_top_level(level):
                    penalty = hac_params.penalty_subgoal_reachability
                elif not hac_params.is_top_level(level) and hac_params.all_levels_maximize_reward:
                    penalty = hac_params.penalty_subgoal_reachability
                else:  # not hac_params.is_top_level(level) and not hac_params.all_levels_maximize_reward:
                    penalty = -hac_params.max_horizons[level]

                testing_tr = mk_transition(current_input, action, action_reward, total_reward, next_input, penalty, goal, discount=0)
                hac_params.policies[level].add_to_buffer(testing_tr)

        # Create the 'hindsight action' by using the action if it's good, else replace it by the (state, reward)
        # the lower level actually reached
        if level > 0 and lower_level_failed_to_reach_its_goal:
            hindsight_action = np.hstack([next_state, action_reward])  # Replace original action with action executed in hindsight
        else:
            # There are 2 exception for the action hindsights where we don't replace the subgoal by the next state:
            # 1) If we reached the subgoal, then we can use the action (= subgoal)
            # 2) If we're at the lowest level, the action isn't a subgoal so it doesn't make sense to change it (the logic doesn't apply)
            hindsight_action = action

        # Transition type (1) Hindsight action transitions
        if training:
            # Evaluate executed action on current goal and hindsight goals
            # Here, compute_reward_and_discount only looks at the goal directly above (and not the layer upwards)
            # The paper isn't precise about this, but I checked the original code and they do the same
            # https://github.com/andrew-j-levy/Hierarchical-Actor-Critc-HAC-/blob/f90f2c356ab0a95a57003c4d70a0108f09b6e6b9/layer.py#L145
            # Total reward, because are comparing to the GOAL from ABOVE
            action_tr_reward, action_tr_discount = compute_transition_reward_and_discount(
                next_state, action_reward, total_reward, goal, subgoals_stack, level, done, is_last_step=is_last_step, hac_params=hac_params
            )
            action_transition = mk_transition(
                current_input, hindsight_action, action_reward, total_reward, next_input, action_tr_reward, goal, action_tr_discount
            )
            hac_params.policies[level].add_to_buffer(action_transition)

        # Transition type (2) Hindsight goal transitions (part 1/2: preparation)
        if training and not hac_params.is_top_level(level):  # There's no goal for the top level, so no need to do this
            # hindsight goal transitions would be created in the same way for the high level of the toy robot, except that the hindsight
            # goal transitions would be made from copies of the hindsight action transitions. Assuming
            # They need to be a list because they will be completed later on, and tuples don't allow modification in place
            # Things that are missing and will be completed are the transition reward, the goal, and the transition discount
            #                                                                                            TBD   TBD   TBD
            goal_transition = [current_input, hindsight_action, action_reward, total_reward, next_input, None, None, None]
            hac_params.her_storage[level].append(goal_transition)

        num_steps_taken += 1
        current_state = next_state
        current_input = next_input

        if hac_params.is_top_level(level):
            finished = done
        else:
            finished = done or num_steps_taken >= hac_params.max_horizons[level] or \
                       reached_any_supergoal(current_state, total_reward, subgoals_stack, level, hac_params)

    # Transition type (2) Hindsight goal transitions (part 2/2: completion and addition to the replay buffer)
    # This must be done when the action loop is completed, since it requires having all transitions
    if training and not hac_params.is_top_level(level):  # There's no goal for the top level, so no need to do this
        completed_goal_transitions = perform_HER(hac_params.her_storage[level], level, subgoals_stack, hac_params)
        hac_params.policies[level].add_many_to_buffer(completed_goal_transitions)
        hac_params.her_storage[level].clear()

    # Q: do we consider that reaching done means we maxed out?
    # Well, to answer that, we first need to understand what the purpose of maxed out is...
    # I don't remember, I'll look into it again.
    # Maxed out means we were unable to reach the goal. If it's d
    # There's 3 possibilities if we're finished:
    # 1) The environment is done
    # 2) We did H actions (only for non-top level)
    # 3) We reacher a super goal (only for non-top level)
    #
    # Top level: Maxed out only matters for the level above, so we don't have to care if we're the top level.
    # There's no maximum amount of steps for the top level anyway, so it would make any sense anyway to create a value for maxed_out
    #
    # Middle and bottom levels: the normal case can remain, but we also have to think about done. If done = True, should we
    # set maxed_out to True, or should we ignore the value of done? Well, it depends. In some environments, we want to reach done
    # so it's a good thing. In others, like Lundar Lander, done can be good (landed) or bad (crashed) so we can't know from that alone.
    # So it might be good or it might be bad, we don't know.
    # It might be dangerous to punish not reaching the subgoal because the environment is done. For example, if we manage to land
    # the lander, the environment will end. If we set maxed_out to True, then it will learn not to pick the subgoal that led to a good
    # landing. This is very bad. On the other hand, if there's a crash, we won't punish reaching a crash, but that should still be fine
    # because it will get lower rewards just through the environment.
    # Conclusion:
    # 1) If done is False, we keep the normal logic.
    # 2) If done is True, we ignore it and use the normal logic.
    if hac_params.is_top_level(level):
        current_level_failed_to_reach_its_goal = Exception("Top level layer has no goal to be reached!")
    else:
        current_level_failed_to_reach_its_goal = (num_steps_taken == hac_params.max_horizons[level] and
                                                  not reached_any_supergoal(current_state, total_reward, subgoals_stack, level, hac_params))

    # Logs rewards, steps per episode, maxed out, done
    if hac_params.use_tensorboard:
        hac_params.writer.add_scalar(f"Level {level}/Total reward", total_reward, hac_params.step_number)
        hac_params.writer.add_scalar(f"Level {level}/Steps per episode", num_steps_taken, hac_params.step_number)
        if not hac_params.is_top_level(level):
            hac_params.writer.add_scalar(f"Level {level}/Failed to reach goal", current_level_failed_to_reach_its_goal, hac_params.step_number)

        hac_params.writer.add_scalar(f"Level {level}/Done", done, hac_params.step_number)

    if hac_params.is_top_level(level):
        print(f"Subgoal successes: {num_times_reached_subgoal}/{num_steps_taken}\t", end='')
        if hac_params.use_tensorboard:
            hac_params.writer.add_scalar(f"Subgoals/Subgoal success", num_times_reached_subgoal / num_steps_taken, hac_params.step_number)

    return current_state, total_reward, current_level_failed_to_reach_its_goal, done, total_num_steps


def build_input(state: np.ndarray, total_reward: float, level: int, hac_params: HacParams) -> np.ndarray:
    if hac_params.reward_present_in_input and not hac_params.is_top_level(level):
        return np.hstack([state, total_reward])
    else:
        return state


def get_state_from_input(input: np.ndarray, level: int, hac_params: HacParams) -> np.ndarray:
    if hac_params.reward_present_in_input and not hac_params.is_top_level(level):
        return input[:-1]
    else:
        return input


def update_networks(hac_params: HacParams):
    for policy in hac_params.policies:
        policy.learn(hac_params.num_update_steps_when_training)


def run_hac(hac_params: HacParams, start_state: np.ndarray, goal_state: Optional[np.ndarray], env: gym.Env, training: bool, render: bool):
    return run_HAC_level(level=hac_params.num_levels - 1, start_state=start_state, goal=goal_state, env=env,
                         hac_params=hac_params, level_above_is_testing_subgoal=False, subgoals_stack=[],
                         training=training, render=render)


def evaluate_hac(hac_params: HacParams, env: gym.Env, render_rounds: int, num_evals: int) -> Tuple[int, float, np.ndarray, np.ndarray]:
    rewards = []
    num_steps_per_episode = []
    with torch.no_grad():
        num_successes = 0
        for i in range(num_evals):
            state = env.reset()
            render_now = (i < render_rounds)
            _, reward, maxed_out, done, total_num_steps = run_hac(hac_params, state, goal_state=None, env=env, training=False, render=render_now)

            if reward >= hac_params.env_threshold:
                num_successes += 1
            rewards.append(reward)
            num_steps_per_episode.append(total_num_steps)

    success_rate = num_successes / float(num_evals)
    return num_successes, success_rate, np.array(rewards), np.array(num_steps_per_episode)


def train(hac_params: HacParams, env: gym.Env, render_rounds: int, directory: str):
    running_reward = 0.0
    for i in range(hac_params.num_training_episodes):
        state = env.reset()
        _, episode_reward, _, done, num_episode_steps = run_hac(
            hac_params, state, goal_state=None, env=env, training=True, render=False
        )
        running_reward = 0.05 * episode_reward + 0.95 * running_reward

        print(f"Episode {i}/{hac_params.num_training_episodes}\t"
              f"Avg. reward: {float(episode_reward) / num_episode_steps:.2f}\t"
              f"Episode reward: {float(episode_reward):.2f}\t"
              f"Running Reward: {running_reward:.2f}\t"
              f"# Steps in episode: {num_episode_steps}")

        update_networks(hac_params)

        if hac_params.use_tensorboard:
            hac_params.writer.add_scalar(f"Progress/Episode reward", episode_reward, i)
            hac_params.writer.add_scalar(f"Progress/Running reward", running_reward, i)
            hac_params.writer.add_scalar(f"Progress/Num episodes steps", num_episode_steps, i)

        # Evaluate General-HAC
        if i == 0 or (i + 1) % hac_params.evaluation_frequency == 0:
            num_successes, success_rate, rewards, steps_per_episode = evaluate_hac(
                hac_params, env, render_rounds=render_rounds, num_evals=hac_params.num_test_episodes
            )
            print("\nStep %d: Success rate (%d/%d): %.3f" % (i + 1, num_successes, hac_params.num_test_episodes, success_rate))
            # noinspection PyStringFormat
            print("Reward: %.3f +- %.3f" % (np.mean(rewards), np.std(rewards)))
            # noinspection PyStringFormat
            print("Number of steps: %.3f +- %.3f" % (np.mean(steps_per_episode), np.std(steps_per_episode)))

            if hac_params.use_tensorboard:
                hac_params.writer.add_scalar(f"Eval/Success rate", success_rate, i)
                hac_params.writer.add_scalar(f"Eval/Mean reward", np.mean(rewards), i)
                hac_params.writer.add_scalar(f"Eval/Mean number of steps", np.mean(steps_per_episode), i)
                hac_params.writer.add_scalar(f"Eval/Std dev number of steps", np.std(steps_per_episode), i)

            if success_rate == 1.0:
                print("Perfect success rate. Stopping training and saving model.")
                save_hac(hac_params, directory)
                return

        # Save General-HAC policies and params
        if (i + 1) % hac_params.save_frequency == 0:
            save_hac(hac_params, directory)


def save_hac(hac_params: HacParams, directory="."):
    # Create directory if it doesn't exit
    Path(directory).mkdir(parents=True, exist_ok=True)

    # Save the policies at all levels
    policies_state_dicts = {f"policy_level_{i}": hac_params.policies[i].state_dict() for i in range(hac_params.num_levels)}
    torch.save(policies_state_dicts, f"{directory}/policies.ckpt")

    # Remove stuff we don't want to save
    policies_backup = hac_params.policies
    hac_params.policies = ["The models are stored in the 'policies.ckpt' file because otherwise this JSON file would be huge and unreadable."
                           "\n The load_hac() will deserialize both this JSON file and the policies, and then merge the results."]
    writer_backup = hac_params.writer
    hac_params.writer = None

    # Save the HAC parameters (without the agents and the buffers)
    with open(f'{directory}/hac_params.json', 'w') as f:
        json.dump(hac_params, f, default=json_default, indent=4, sort_keys=True)

    # Re-add the stuff we didn't want to save
    hac_params.policies = policies_backup
    hac_params.writer = writer_backup


def load_hac(directory: str = ".") -> HacParams:
    # Load the Hac Params
    with open(f'{directory}/hac_params.json', 'r') as f:
        print(f"Loading from file {directory}/hac_params.json ")
        hac_params_as_dict: dict = json.load(f)
        # Convert the lists into numpy arrays
        # Loop over a view to allow modification of the original dict as we iterate over it
        for key, value in hac_params_as_dict.items():
<<<<<<< HEAD
            if type(value) == list and key not in ["policies", "her_storage"]:
                print(key)
=======
            if type(value) == list and key not in ["policies", "her_storage",
                                                   "subgoal_spaces_low", "subgoal_spaces_high",
                                                   "subgoal_centers", "subgoal_ranges"]:
>>>>>>> 9815d7ca
                hac_params_as_dict[key] = np.array(value, dtype=np.float32)

        hac_params = HacParams(**hac_params_as_dict)

    # Load the policies
    saved_policy_dicts = torch.load(f"{directory}/policies.ckpt")
    for level in range(hac_params.num_levels):
        policy_state_dict = saved_policy_dicts[f"policy_level_{level}"]
        hac_params.policies[level].load_state_dict(policy_state_dict)
        hac_params.policies[level].eval()

    return hac_params<|MERGE_RESOLUTION|>--- conflicted
+++ resolved
@@ -735,14 +735,9 @@
         # Convert the lists into numpy arrays
         # Loop over a view to allow modification of the original dict as we iterate over it
         for key, value in hac_params_as_dict.items():
-<<<<<<< HEAD
-            if type(value) == list and key not in ["policies", "her_storage"]:
-                print(key)
-=======
             if type(value) == list and key not in ["policies", "her_storage",
                                                    "subgoal_spaces_low", "subgoal_spaces_high",
                                                    "subgoal_centers", "subgoal_ranges"]:
->>>>>>> 9815d7ca
                 hac_params_as_dict[key] = np.array(value, dtype=np.float32)
 
         hac_params = HacParams(**hac_params_as_dict)
